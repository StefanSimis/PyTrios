#!/usr/bin/python3
# -*- coding: utf-8 -*-
"""
Autonomous operation of hyperspectral radiometers with optional rotating measurement platform, solar power supply and remote connectivity

This script provides a class to interface with radiometers.

There should be a class for each family of sensors. Currently we have TriosManager to control 3 TriOS G1 (original) spectroradiometers and TriosG2Manager for the G2 update.
The G1 manager runs a thread for each communication port, always listening for measurement triggers and for sensor output. The G2 version monitors the sensor timer to determine when a measurement has finished and then idles while waiting for a new trigger. 

Plymouth Marine Laboratory
License: under development

"""
import os
import sys
import time
import datetime
import logging
import threading
import pytrios.pytriosg2 as pt2
import pytrios.pytriosg1 as ps
from numpy import log2

log = logging.getLogger('rad')
log.setLevel('INFO')


class TriosG2Manager(object):
    """
    A collection of Ramses G2 control threads.

    Trios G2 manager class setting up a sensor thread for each connected sensor and storing their properties.
    G2 uses modbus interface and includes sensor activity timers. This means continuous polling for data on serial ports is no longer required.
    A thread is started per port with a sensor attached - we don't support daisy chaining in this manager although it is inherently possible within the RS485 protocol to set specific slave addresses.
    """
    def __init__(self, port):
        self.ready = False  # true when manager finishes initialisation.
        # import specific library for this sensor type
        self.sams = []
        self.ports = [port]
        self.instruments = []  # store TriosG2Ramses instances
        self.connect_sensors()

        # track reboot cycles to prevent infinite rebooting of sensors if something unexpected happens (e.g a permanent sensor failure)
        self.reboot_counter = 0
        self.last_cold_start = datetime.datetime.now()
        self.last_connectivity_check = datetime.datetime.now()
        self.lasttrigger = None  # don't use this to get a timestamp on measurements, just used as a timer

        self.busy = False  # check this value to see if sensors are being set up or triggered
        self.ready = True  # true when manager finishes initialisation.

        # thread properties
        self.started = False

    def connect_sensors(self, timeout=2):
        """connect to each port, start threads and collect sensor information"""
        if len(self.instruments) > 0:
             log.warning(f"There are already {len(self.instruments)} Ramses G2 instruments connected. Operation aborted.")
             return

        instruments_defined = []
        for port in self.ports:
            instruments_defined.append(TriosG2Ramses(port))

        for instrument in instruments_defined:
            instrument.start()
            instrument.connect()
            instrument.get_identity()

        t0 = time.perf_counter()
        while ((time.perf_counter() - t0) < timeout) and (len(instruments_defined) > 0):
            for instrument in instruments_defined:
                if (not instrument.busy) and (instrument.ready) and (instrument not in self.instruments):
                    log.info(f"{instrument.mod['port']}: sensor {instrument.sam} connected.")
                    self.instruments.append(instrument)
                    self.sams.append(instrument.sam)
                    instruments_defined.remove(instrument)
            time.sleep(0.1)

        for instrument in instruments_defined:
            log.warning(f"{instrument.mod['port']}: sensor connection unsuccessful.")

        self.ready = True
        self.busy = False

    def stop(self):
        for instrument in self.instruments:
            instrument.stop()

    def sample_all(self, trigger_time, inttime=0, sams_included=None):
        """Send a command to take a spectral sample from every sensor currently detected by the program"""
        self.lasttrigger = datetime.datetime.now()  # this is not used to timestamp measurements, only to track progress
        self.busy = True
        try:
            if sams_included is None:
                instruments_included = self.instruments
            else:
                instruments_included = [inst for inst in self.instruments if inst.sam in sams_included]

            for instrument in instruments_included:
                # set integration time
                instrument.set_integration_time(inttime)
                # trigger single measurement
                instrument.sample_one(trigger_time)

            # follow progress
            t0 = time.perf_counter()
            npending = sum([i.busy for i in instruments_included])
            while (npending > 0) and (time.perf_counter() - t0 < 30):
                npending = sum([i.busy for i in instruments_included])
                time.sleep(0.05)

            if npending > 0:
                # one or more instruments did not return a result
                pending = [i.sam for i in instruments_included if i.busy]
                log.warning(f"Timeout: missing result from {','.join([p for p in pending])}")

            instruments_valid = []
            for i in instruments_included:
                if (i.result is None) or (i.result.spectrum is None) or (instrument.last_received < instrument.last_sampled):
                    log.warning(f"No new measurement from {i.sam}")
                else:
                    instruments_valid.append(i)

            nfinished = len(instruments_valid)

            # how long did the measurements take to arrive?
            if nfinished > 0:
                delays = [i.last_received - i.last_sampled for i in instruments_valid]
                delaysec = [d.total_seconds() for d in delays]
                log.info(f"{nfinished} spectra received, triggered at {trigger_time} ({','.join([str(d) for d in delaysec])} s)")

            # gather succesful results
            results = [instrument.result for instrument in instruments_valid]
            sids =  [instrument.sam for instrument in instruments_valid]
            specs = [result.spectrum for result in results]
            itimes = [result.integration_time['value'] for result in results]
            pre_incs = [result.pre_inclination['value'] for result in results]
            post_incs = [result.post_inclination['value'] for result in results]
            temp_incs = [result.temp_inclination_sensor['value'] for result in results]

            self.busy = False
            return trigger_time, specs, sids, itimes, pre_incs, post_incs, temp_incs  # specs, sids, itimes etc may be empty lists

        except Exception as m:
            log.exception("Exception in TriosManager: {}".format(m))


class TriosG2Ramses(object):
    """
    A single Ramses G2 sensor control thread.
    """
    def __init__(self, port):
        self.mod = {'port': port, 'serial': None}  # modbus serial communications object
        self.sam = None   # sensor serial number
        # sampling properties
        self.busy = False    # True if the sensor is used for something (a very soft lock)
        self.ready = False   # True if a sensor is connected
        # thread properties
        self.started = False
        self.stop_monitor = False
        self.sleep_interval = 0.05  # time between thread cycles
        # command requests
        self.identify = False  # if set True, sensor info will be requested. Use get_identity() to set.
        self.trigger_sample = False  # store instruction for next sampling event. use sample_one() to set.
        # results
        self.result = None  # store latest sample result
        self.last_sampled = None
        self.last_received = None

    def __del__(self):
        self.stop()

    def __repr__(self):
        return (f"TriosG2Ramses {self.sam}")

    def start(self):
        """
        Starts the sampling thread
        """
        if not self.started:
            self.started = True
            self.thread = threading.Thread(target=self.run)  # use args = (arg1,arg2) if needed
            self.thread.start()
            log.info(f"Started RAMSES G2 communication thread on port {self.mod['port']}")
        else:
            log.warning(f"Could not start RAMSES G2 thread on port {self.mod['port']}")

    def connect(self):
        """(re)connect all serial ports and query all sensors."""

        if (self.mod['serial'] is not None) and (self.mod['serial'].isOpen()):
            log.info(f"Closing port {self.mod['port']}")
            pt2.close_modbus(self.mod)

        log.info(f"{self.mod['port']}: connecting to radiometer")
        pt2.open_modbus(self.mod)

        sleeptime = None
        t0 = time.perf_counter()
        timeout = 15
        log.info(f"{self.mod['port']}: checking sensor sleep state")
        while (sleeptime is None) and ((time.perf_counter() - t0) < timeout):
            sleeptime = pt2.read_one_register(self.mod, 'deep_sleep_timeout')
            if sleeptime is None:
                log.warning(f"{self.mod['port']}: failed to read sensor sleep state. Retry for {timeout - (time.perf_counter() - t0):2.1f} s")
                time.sleep(1.0)
            else:
                log.info(f"{self.mod['port']}: deep sleep status/time: {sleeptime}")

        log.info(f"{self.mod['port']}: checking sensor measurement timer")
        meastime = pt2.read_one_register(self.mod, 'measurement_timeout')
        if meastime is None:
            log.warning(f"{self.mod['port']}: failed to read sensor measurement timer.")
        elif meastime >= 0:
            #log.info("Setting integration time to auto (0)")
            #pt2.set_integration_time(mod, inttime=0)
            #inttime = read_one_register(mod, 'integration_time_cfg')
            log.info(f"{self.mod['port']}: sensor measurement timer: {meastime}")

        log.info(f"{self.mod['port']}: checking sensor LAN state")
        lanstate0 = pt2.get_lan_state(self.mod)
        if lanstate0 is None:
            log.warning(f"{self.mod['port']}: failed to detect LAN state.")
        else:
            log.info(f"LAN state: {lanstate0}")

        #elif lanstate0:
        #    log.info(f"{self.mod['port']}: disable LAN state.")
        #    pt2.set_lan_state(self.mod, False)

        log.info(f"{self.mod['port']}: checking integration time setting")
        inttime = pt2.read_one_register(self.mod, 'integration_time_cfg')
        if inttime is None:
            log.warning(f"{self.mod['port']}: failed to detect integration time setting.")
        else:
            log.info(f"Integration time setting: {inttime}")

        self.busy = False

    def set_integration_time(self, inttime=0):
        self.busy = True
        inttime_index = int(log2(inttime)-1)
        log.info(f"{self.mod['port']}: setting integration time to {inttime} ({inttime_index})")
        pt2.set_integration_time(self.mod, inttime=inttime_index)
        inttime_read = pt2.read_one_register(self.mod, 'integration_time_cfg')
        if inttime_read is None:
            log.warning(f"{self.mod['port']}: failed to detect integration time setting.")
        else:
            log.info(f"{self.mod['port']}: Integration time: {inttime_read}")
        self.busy = False


    def sample_one(self, trigger_time=True):
        """
        Prime for sampling, set sensor status to busy
        trigger_time can be a datetime object or True
        The running thread will read the status and do any waiting required.
        """
        self.busy = True
        self.trigger_sample = trigger_time
        log.info(f"Next sample trigger: {self.trigger_sample}")

    def get_identity(self):
        """
        Prime to identify sensor, set sensor status to busy
        The running thread will read the status and reset the busy flag
        """
        self.busy = True
        self.identify = True

    def _identify(self):
        """called by thread monitor to identify connected sensor"""
        self.busy = True
        log.info("Checking for trios sensor")
        self.sam = pt2.report_slave_id(self.mod)

        if self.sam is None:
            pt2.close_modbus(self.mod)
            self.ready = False
            log.critical(f"No Ramses G2 sensor found on {self.mod['port']}")
        else:
            self.ready = True
            self.busy = False

    def stop(self):
        """
        Stops the sampling thread
        """
        self.busy = True
        log.info(f"Stopping RAMSES G2 thread on port {self.mod['port']}")
        self.stop_monitor = True
        time.sleep(1 * self.sleep_interval)
        log.info(self.thread)
        self.thread.join(2 * self.sleep_interval)
        log.info(f"RAMSES G2 thread on port {self.mod['port']} running: {self.thread.is_alive()}")
        self.started = False
        self.busy = False
        self.ready = False

    def run(self):
        """
        Main loop of the thread.
        This will listen for requested actions and execute them, monitoring whether the sensor is available.
        """
        while not self.stop_monitor:
            if self.identify:
                self._identify()
                self.identify = False

            if self.trigger_sample:
                if isinstance(self.trigger_sample, datetime.datetime):
                    sec_remaining = (self.trigger_sample - datetime.datetime.now()).total_seconds()
                    if sec_remaining > 0:
                        time.sleep(self.sleep_interval)
                        continue

                # now sample
                log.info(f"Measurement requested on {self.mod['port']}")
                self.result = None
                self.last_sampled = datetime.datetime.now()
                self.result = pt2.sample_one(self.mod)
                try:
                    if self.result.spectrum is not None:
                        self.last_received = datetime.datetime.now()
                except Exception as err:
                    log.exception(err)
                    pass

                self.trigger_sample = False
                self.busy = False

            time.sleep(self.sleep_interval) # sleep for a standard period, ideally close to the refresh frequency of the sensor (0.01s)
            continue


class TriosManager(object):
    """
    Trios G1 manager class
    """
    def __init__(self, port):
        # import pytrios only if used
        self.ports = [port]  # list of strings
        self.coms = ps.TMonitor(self.ports, baudrate=9600)
        self.sams = []
        self.ready = False
        self.connect_sensors()
        # track reboot cycles to prevent infinite rebooting of sensors if something unexpected happens (e.g a permanent sensor failure)
        self.reboot_counter = 0
        self.last_cold_start = datetime.datetime.now()
        self.last_connectivity_check = datetime.datetime.now()
        self.lasttrigger = None  # don't use this to get a timestamp on measurements, just used as a delay timer
        self.busy = False  # check this value to see if sensors are ready to sample

    def __del__(self):
        ps.tchannels = {}
        ps.TClose(self.coms)

    def stop(self):
        ps.tchannels = {}
        ps.TClose(self.coms)

    def connect_sensors(self):
        """(re)connect all serial ports and query all sensors"""
        self.busy = True

        ps.TClose(self.coms)
        ps.tchannels = {}
        time.sleep(1)

        log.info("Connecting: Starting listening threads")
        self.coms = ps.TMonitor(self.ports, baudrate=9600)
        time.sleep(3)

        for com in self.coms:
            # set verbosity for com channel (com messages / errors)
            # 0/1/2 = none, errors, all
            com.verbosity = 1
            # query connected instruments
            ps.TCommandSend(com, commandset=None, command='query')
        time.sleep(3)  # pause to receive query results
        self._identify_sensors()

        if len(self.sams) == 0:
            ps.TClose(self.coms)
            self.ready = False
            log.critical("no SAM modules found")
        else:
            self.ready = True

        for s in self.sams:
            # 0/1/2/3/4 = none, errors, queries(default), measurements, all
            self.tc[s].verbosity = 1
            self.tc[s].failures = 0

        self.busy = False

    def _identify_sensors(self):
        """identify SAM instruments from identified channels"""
        self.tk = list(ps.tchannels.keys())
        self.tc = ps.tchannels
        self.sams = [k for k in self.tk if ps.tchannels[k].TInfo.ModuleType in ['SAM', 'SAMIP']]  # keys
        self.chns = [self.tc[k].TInfo.TID for k in self.sams]  # channel addressing
        self.sns = [self.tc[k].TInfo.serialn for k in self.sams]  # sensor ids
<<<<<<< HEAD

        log.info("found SAM modules: {0}".format(list(zip(self.chns, self.sns))))
=======
>>>>>>> 55e9554b

        log.info("found SAM modules: {0}".format(list(zip(self.chns, self.sns))))

<<<<<<< HEAD
=======

>>>>>>> 55e9554b
    def sample_all(self, trigger_id, sams_included=None, inttime=0):
        """Send a command to take a spectral sample from every sensor currently detected by the program"""
        self.lasttrigger = datetime.datetime.now()  # this is not used to timestamp measurements, only to track progress
        self.busy = True
        try:
            if sams_included is None:
                sams_included = self.sams

            for s in sams_included:
                self.tc[s].startIntSet(self.tc[s].serial, inttime, trigger=self.lasttrigger)

            # follow progress
            npending = len(sams_included)
            while npending > 0:
                # pytrios has a 12-sec timeout period for sam instruments so this will not loop forever
                # triggered measurements may not be pending but also not finished (i.e. incomplete or missing data)
                finished = [k for k in sams_included if self.tc[k].is_finished()]
                pending = [k for k in sams_included if self.tc[k].is_pending()]
                nfinished = len(finished)
                npending = len(pending)
                time.sleep(0.05)

            # account failed and successful measurement attempts
            missing = list(set(sams_included) - set(finished))

            for k in finished:
                self.tc[k].failures = 0
            for k in missing:
                self.tc[k].failures +=1

            # how long did the measurements take to arrive?
            if nfinished > 0:
                if type(self.tc[k].TSAM.lastRawSAMTime) == type(self.lasttrigger) and self.tc[k].TSAM.lastRawSAMTime is not None:
                    delays = [self.tc[k].TSAM.lastRawSAMTime - self.lasttrigger for k in sams_included]
                    delaysec = max([d.total_seconds() for d in delays])
                    log.info("\t{0} spectra received, triggered at {1} ({2} s)"
                        .format(nfinished, self.lasttrigger, delaysec))

            if len(missing) > 0:
                log.warning("Incomplete or missing result from {0}".format(",".join(missing)))

            # gather succesful results
            specs = [self.tc[s].TSAM.lastRawSAM
                    for s in sams_included if self.tc[s].is_finished()]
            sids = [self.tc[s].TInfo.serialn
                    for s in sams_included if self.tc[s].is_finished()]
            itimes = [self.tc[s].TSAM.lastIntTime
                    for s in sams_included if self.tc[s].is_finished()]

            self.busy = False
            pre_incs = [None]
            post_incs = [None]
            temp_incs = [None]
            # specs, sids, itimes may be empty lists, Last three fields for forward compatibility
            return trigger_id, specs, sids, itimes, pre_incs, post_incs, temp_incs

        except Exception as m:
            ps.TClose(self.coms)
            log.exception("Exception in TriosManager: {}".format(m))
            raise<|MERGE_RESOLUTION|>--- conflicted
+++ resolved
@@ -404,18 +404,8 @@
         self.sams = [k for k in self.tk if ps.tchannels[k].TInfo.ModuleType in ['SAM', 'SAMIP']]  # keys
         self.chns = [self.tc[k].TInfo.TID for k in self.sams]  # channel addressing
         self.sns = [self.tc[k].TInfo.serialn for k in self.sams]  # sensor ids
-<<<<<<< HEAD
-
         log.info("found SAM modules: {0}".format(list(zip(self.chns, self.sns))))
-=======
->>>>>>> 55e9554b
-
-        log.info("found SAM modules: {0}".format(list(zip(self.chns, self.sns))))
-
-<<<<<<< HEAD
-=======
-
->>>>>>> 55e9554b
+
     def sample_all(self, trigger_id, sams_included=None, inttime=0):
         """Send a command to take a spectral sample from every sensor currently detected by the program"""
         self.lasttrigger = datetime.datetime.now()  # this is not used to timestamp measurements, only to track progress
