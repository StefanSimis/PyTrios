--- conflicted
+++ resolved
@@ -37,14 +37,11 @@
         log.info("Starting G2 radiometry manager")
         rad_manager = radiometer_manager.TriosG2Manager(port)
 
-<<<<<<< HEAD
     t0 = time.perf_counter()
     while (not rad_manager.ready) and ((time.perf_counter() - t0) < 5.0):
         log.info(f"Waiting for sensor initialisation to complete..")
         time.sleep(1)
 
-=======
->>>>>>> 55e9554b
     if rad_manager.ready:
         log.info(f"Starting {repeat} measurements (press CTRL-C to interrupt)")
         while repeat > 0:
@@ -54,14 +51,10 @@
                 time.sleep(1)
             except KeyboardInterrupt:
                 repeat = 0
-<<<<<<< HEAD
             except Exception:
                 raise
-
     else:
         log.warning(f"Radiometry manager not ready. Exiting")
-=======
->>>>>>> 55e9554b
 
     log.info("Stopping radiometry manager..")
     if rad_manager is not None:
